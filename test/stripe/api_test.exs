defmodule Stripe.APITest do
  use ExUnit.Case

  import Mox

  test "works with 301 responses without issue" do
    {:error, %Stripe.Error{extra: %{http_status: 301}}} =
      Stripe.API.request(%{}, :get, "/", %{}, [])
  end

  test "oauth_request works" do
    verify_on_exit!()

    Stripe.APIMock
    |> expect(:oauth_request, fn method, _endpoint, _body -> method end)

    assert Stripe.APIMock.oauth_request(:post, "www", %{body: "body"}) == :post
  end

<<<<<<< HEAD
  describe "generate_idempotency_key" do
    test "returns string value" do
      key = Stripe.API.generate_idempotency_key()

      assert key
      assert is_binary(key)
    end

    test "returns unique value" do
      key1 = Stripe.API.generate_idempotency_key()
      key2 = Stripe.API.generate_idempotency_key()

      assert key1 != key2
    end
  end

  describe "should_retry?" do
    test "given timeout error" do
      assert Stripe.API.should_retry?({:error, :timeout})
    end

    test "given connection timeout error" do
      assert Stripe.API.should_retry?({:error, :connect_timeout})
    end

    test "given connection refused error" do
      assert Stripe.API.should_retry?({:error, :econnrefused})
    end

    test "given other error" do
      refute Stripe.API.should_retry?({:error, :unknown})
    end

    test "given HTTP 200 response" do
      refute Stripe.API.should_retry?({:ok, 200, [], ""})
    end

    test "given attempts greater than max_attempts" do
      refute Stripe.API.should_retry?({:error, :timeout}, 2, max_attempts: 1)
    end

    test "given attempts less than max_attempts" do
      assert Stripe.API.should_retry?({:error, :timeout}, 0, max_attempts: 1)
    end

    test "given attempts equals to max_attempts" do
      refute Stripe.API.should_retry?({:error, :timeout}, 1, max_attempts: 1)
    end
  end

  describe "backoff" do
    test "given attempts = 0" do
      backoff = Stripe.API.backoff(0, base_backoff: 10, max_backoff: 100)
      assert backoff == 10
    end

    test "given attempts = 1" do
      backoff = Stripe.API.backoff(1, base_backoff: 10, max_backoff: 100)
      assert backoff in (10..20)
    end
    test "given attempts = 2" do
      backoff = Stripe.API.backoff(2, base_backoff: 10, max_backoff: 100)
      assert backoff in (20..40)
    end
=======
  test "oauth_request sets authorization header for deauthorize request" do
    defmodule HackneyMock do
      def request(_, _, headers, _, _) do
        kv_headers =
          headers
          |> Enum.reduce(%{}, fn {k, v}, acc -> Map.put(acc, k, v) end)

        {:ok, 200, headers, Poison.encode!(kv_headers)}
      end
    end

    Application.put_env(:stripity_stripe, :http_module, HackneyMock)

    {:ok, body} = Stripe.API.oauth_request(:post, "deauthorize", %{})
    assert body["Authorization"] == "Bearer sk_test_123"

    {:ok, body} = Stripe.API.oauth_request(:post, "deauthorize", %{}, "1234")
    assert body["Authorization"] == "Bearer 1234"

    {:ok, body} = Stripe.API.oauth_request(:post, "token", %{})
    assert Map.keys(body) |> Enum.member?("Authorization") == false
>>>>>>> 6d51205f
  end
end<|MERGE_RESOLUTION|>--- conflicted
+++ resolved
@@ -17,7 +17,6 @@
     assert Stripe.APIMock.oauth_request(:post, "www", %{body: "body"}) == :post
   end
 
-<<<<<<< HEAD
   describe "generate_idempotency_key" do
     test "returns string value" do
       key = Stripe.API.generate_idempotency_key()
@@ -76,13 +75,15 @@
 
     test "given attempts = 1" do
       backoff = Stripe.API.backoff(1, base_backoff: 10, max_backoff: 100)
-      assert backoff in (10..20)
+      assert backoff in 10..20
     end
+
     test "given attempts = 2" do
       backoff = Stripe.API.backoff(2, base_backoff: 10, max_backoff: 100)
-      assert backoff in (20..40)
+      assert backoff in 20..40
     end
-=======
+  end
+
   test "oauth_request sets authorization header for deauthorize request" do
     defmodule HackneyMock do
       def request(_, _, headers, _, _) do
@@ -104,6 +105,5 @@
 
     {:ok, body} = Stripe.API.oauth_request(:post, "token", %{})
     assert Map.keys(body) |> Enum.member?("Authorization") == false
->>>>>>> 6d51205f
   end
 end