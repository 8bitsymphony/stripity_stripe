# Stripe for Elixir

An Elixir library for working with [Stripe](https://stripe.com/).

[![Hex.pm](https://img.shields.io/hexpm/v/stripity_stripe.svg?maxAge=2592000)](https://hex.pm/packages/stripity_stripe) [![Hex.pm](https://img.shields.io/hexpm/dt/stripity_stripe.svg?maxAge=2592000)](https://hex.pm/packages/stripity_stripe)

## 2.x.x status

[![Build Status](https://travis-ci.org/code-corps/stripity_stripe.svg?branch=master)](https://travis-ci.org/code-corps/stripity_stripe) [![Hex Docs](https://img.shields.io/badge/hex-docs-9768d1.svg)](https://hexdocs.pm/stripity_stripe)  [![Inline docs](http://inch-ci.org/github/code-corps/stripity_stripe.svg?branch=master)](http://inch-ci.org/github/code-corps/stripity_stripe?branch=master) [![Coverage Status](https://coveralls.io/repos/github/code-corps/stripity_stripe/badge.svg?branch=master)](https://coveralls.io/github/code-corps/stripity_stripe?branch=master)

## 1.x.x status

[![Build Status](https://travis-ci.org/code-corps/stripity_stripe.svg?branch=1.x.x)](https://travis-ci.org/code-corps/stripity_stripe) [![Hex Docs](https://img.shields.io/badge/hex-docs-9768d1.svg)](https://hexdocs.pm/stripity_stripe/1.6.2) [![Inline docs](http://inch-ci.org/github/code-corps/stripity_stripe.svg?branch=1.x.x)](http://inch-ci.org/github/code-corps/stripity_stripe?branch=1.x.x) [![Coverage Status](https://coveralls.io/repos/github/code-corps/stripity_stripe/badge.svg?branch=1.x.x)](https://coveralls.io/github/code-corps/stripity_stripe?branch=1.x.x)

# Which version should I use?

The old `1.x.x` line of releases has been kept and is being published separately for backwards compatibility, since `2.0` was a complete rewrite. To contribute to that line (bugfixes, mainly), create pull requests against the `1.x.x` branch.

The actively developed line of releases is `2.x.x` and is contained within the `master` branch. New features are being added to this line of releases, so to develop this library further, create pull requests against the master branch.

`:stripity_stripe` | Stripe API Version
------------ | -------------
`2.0.x` | `2018-02-28`
`2.1.x - 2.2.x` | `2018-05-21`
`master` | `2018-11-08`

# Documentation

- [Latest HexDocs](https://hexdocs.pm/stripity_stripe/)

- [1.x.x](https://hexdocs.pm/stripity_stripe/1.6.1/)

## Installation

Install the dependency:

```ex
{:stripity_stripe, "~> 2.0.0"}
```

Next, add to your applications:

_Not necessary if using elixir >= 1.4_

```ex
defp application do
  [applications: [:stripity_stripe]]
end
```

## Configuration

To make API calls, it is necessary to configure your Stripe secret key.

```elixir
use Mix.Config

config :stripity_stripe, api_key: "YOUR SECRET KEY"
```

<<<<<<< HEAD
### Configuring Automatic Retries

To configure the behaviour to retry requests that fail due to an intermittent network problem, you may optionally add an `:retries` key to the stripity_stripe configuration:

```elixir
config :stripity_stripe, retries: [
  max_attempts: 3,    # The maximum number of requests
  base_backoff: 500,  # The base backoff in milliseconds
  max_backoff: 2_000  # The maximum backoff in milliseconds
]
```

If a request is destructive operation, [Idempotency header](https://stripe.com/docs/api/ruby#idempotent_requests) will be added to guarantee that retries are safe.
=======
It's possible to use a function or a tuple to resolve the secret:

```ex
config :stripity_stripe, api_key: {MyApp.Secrets, :stripe_secret, []}
# OR
config :stripity_stripe, api_key: fn -> System.get_env("STRIPE_SECRET") end
```

Moreover, if you are using Jason instead of Poison, you can configure the library to use Jason like so:

```ex
config :stripity_stripe, json_library: Jason
```
>>>>>>> 24c2f939

## Note: Object Expansion

Some Stripe API endpoints support returning related objects via the object expansion query parameter. To take advantage of this feature, stripity_stripe accepts
a list of strings to be passed into `opts` under the `:expand` key indicating which objects should be expanded.

For example, calling `Charge.retrieve("ch_123")` would return a charge without expanding any objects.

```elixir
%Charge{
  id: "ch_123",
  balance_transaction: "txn_123",
  ...
}
```

However if we now include an expansion on the `balance_transaction` field using

```elixir
Charge.retrieve("ch_123", expand: ["balance_transaction"])
```

We will get the full object back as well.

```elixir
%Charge{
  id: "ch_123",
  balance_transaction: %BalanceTransaction{
    id: "txn_123",
    fee: 125,
    ...
  },
  ...
}
```

For details on which objects can be expanded check out the [stripe object expansion](https://stripe.com/docs/api#expanding_objects) docs.

# Documentation for 1.x.x

<details><summary>Click to expand</summary>
<p>

## Stripe API

Works with API version 2015-10-16

## Installation

Install the dependency:

```ex
{:stripity_stripe, "~> 1.6"}
```

Next, add to your applications:

```ex
defp application do
  [applications: [:stripity_stripe]]
end
```

## Configuration

To make API calls, it is necessary to configure your Stripe secret key (and optional platform client id if you are using Stripe Connect):

```ex
use Mix.Config

config :stripity_stripe, secret_key: "YOUR SECRET KEY"
config :stripity_stripe, platform_client_id: "YOUR CONNECT PLATFORM CLIENT ID"
```

## Testing

If you start contributing and you want to run mix test, first you need to export STRIPE_SECRET_KEY environment variable in the same shell as the one you will be running mix test in. All tests have the @tag disabled: false and the test runner is configured to ignore disabled: true. This helps to turn tests on/off when working in them. Most of the tests depends on the order of execution (test random seed = 0) to minimize runtime. I've tried having each tests isolated but this made it take ~10 times longer.

```
export STRIPE_SECRET_KEY="yourkey"
mix test
```

## The API

I've tried to make the API somewhat comprehensive and intuitive. If you'd like to see things in detail be sure to have a look at the tests - they show (generally) the way the API goes together.

In general, if Stripe requires some information for a given API call, you'll find that as part of the arity of the given function. For instance if you want to delete a Customer, you'll find that you *must* pass the id along:

```ex
{:ok, result} = Stripe.Customers.delete "some_id"
```

For optional arguments, you can send in a Keyword list that will get translated to parameters. So if you want to update a Subscription, for instance, you must send in the `customer_id` and `subscription_id` with the list of changes:

```ex
# Change customer to the Premium subscription
{:ok, result} = Stripe.Customers.change_subscription "customer_id", "sub_id", [plan: "premium"]
```

Metadata (metadata:) key is supported on most object type and allow the storage of extra information on the stripe platform. See [test](https://github.com/code-corps/stripity-stripe/blob/master/test/stripe/customer_test.exs) for an example.

That's the rule of thumb with this library. If there are any errors with your call, they will bubble up to you in the `{:error, message}` match.

```ex
# Example of paging through events
{:ok, events} = Stripe.Events.list(key, "", 100) # second arg is a marker for paging

case events[:has_more] do
  true ->
    # retrieve marker
    last = List.last( events[:data] )
    case Stripe.Events.list key, last["id"], 100 do
      {:ok, events} -> events[:data]
      # ...
    end
  false -> events[:data]
end
```

# Connect

Stripe Connect allows you to provide your customers with an easy onboarding to their own Stripe account. This is useful when you run an e-commerce as a service platform. Each merchant can transact using their own account using your platform. Then your platform uses Stripe's API with their own API key obtained in the onboarding process.

First, you need to register your platform on Stripe Connect to obtain a `client_id`. In your account settings, there's a "Connect" tab, select it. Then fill the information to activate your connect platform settings. The select he `client_id` (notice there's one for dev and one for prod), stash this `client_id` in the config file under

```ex
config :stripity_stripe, platform_client_id: "ac_???"
```
or in an env var named `STRIPE_PLATFORM_CLIENT_ID`.

Then you send your users to sign up for the stripe account using a link.

Here's an example of a button to start the workflow:
<a href="https://connect.stripe.com/oauth/authorize?response_type=code&client_id=ca_32D88BD1qLklliziD7gYQvctJIhWBSQ7&scope=read_write">Connect with Stripe</a>

You can generate this URL using:

```ex
url = Stripe.Connect.generate_button_url csrf_token
```

When the user gets back to your platform, the following url (`redirect_uri` form item on your "Connect" settings) will be used:

```
//yoursvr/your_endpoint?scope=read_write&code=AUTHORIZATION_CODE
```

or

```
//yoursvr/your_endpoint?error=access_denied&error_description=The%20user%20denied%20your%20request
```

Using the code request parameter, you make the following call:

```ex
{:ok, resp} -> Stripe.Connect.oauth_token_callback code
resp[:access_token]
```

`resp` will look like this:
```ex
%{
  token_type: "bearer",
  stripe_publishable_key: PUBLISHABLE_KEY,
  scope: "read_write",
  livemode: false,
  stripe_user_id: USER_ID,
  refresh_token: REFRESH_TOKEN,
  access_token: ACCESS_TOKEN
}
```

You can then pass the `access_token` to the other API modules to act on their behalf.

See a [demo](https://github.com/nicrioux/stripity-connect-phoenix) using the Phoenix framework with the bare minimum to get this working.

## Testing Connect

The tests are currently manual as they require a unique OAuth authorization code per test. You need to obtain this code manually using the stripe connect workflow (that your user would go through using the above url).

First, log in your account. Then go to the following url: https://dashboard.stripe.com/account/applications/settings

Create a connect standalone account. Grab your development `client_id`. Put it in your config file. Enter a redirect url to your endpoint. Capture the "code" request parameter. Pass it to `Stripe.Connect.oauth_token_callback` or `Stripe.Connect.get_token`.

</p>
</details>

# Contributing

Feedback, feature requests, and fixes are welcomed and encouraged.  Please make appropriate use of [Issues](https://github.com/code-corps/stripity-stripe/issues) and [Pull Requests](https://github.com/code-corps/stripity-stripe/pulls).  All code should have accompanying tests.

# License

Please see [LICENSE](LICENSE) for licensing details.

# History

## Statement from original author

Why another Stripe Library? Currently there are a number of them in the Elixir world that are, well just not "done" yet. I started to fork/help but soon it became clear to me that what I wanted was

* an existing/better test story
* an API that didn't just mimic a REST interaction
* a library that was up to date with Elixir > 1.0 and would, you know, actually *compile*.
* function calls that returned a standard `{:ok, result}` or `{:error, message}` response

As I began digging things up with these other libraries it became rather apparent that I was not only tweaking the API, but also ripping out a lot of the existing code... and that usually means I should probably do my own thing. So I did.

## Update

As of October 18th, Rob has graciously handed over the reins to the teams at [Code Corps](https://www.codecorps.org/) and [Strumber](https://strumber.com/). To addresses the concerns Rob mentioned above and update the high level api to work with all of the Stripe API Endpoints, they have since worked to release and stripity_stripe 2.0, which is now the actively developed line of releases.<|MERGE_RESOLUTION|>--- conflicted
+++ resolved
@@ -58,7 +58,20 @@
 config :stripity_stripe, api_key: "YOUR SECRET KEY"
 ```
 
-<<<<<<< HEAD
+It's possible to use a function or a tuple to resolve the secret:
+
+```ex
+config :stripity_stripe, api_key: {MyApp.Secrets, :stripe_secret, []}
+# OR
+config :stripity_stripe, api_key: fn -> System.get_env("STRIPE_SECRET") end
+```
+
+Moreover, if you are using Jason instead of Poison, you can configure the library to use Jason like so:
+
+```ex
+config :stripity_stripe, json_library: Jason
+```
+
 ### Configuring Automatic Retries
 
 To configure the behaviour to retry requests that fail due to an intermittent network problem, you may optionally add an `:retries` key to the stripity_stripe configuration:
@@ -72,21 +85,6 @@
 ```
 
 If a request is destructive operation, [Idempotency header](https://stripe.com/docs/api/ruby#idempotent_requests) will be added to guarantee that retries are safe.
-=======
-It's possible to use a function or a tuple to resolve the secret:
-
-```ex
-config :stripity_stripe, api_key: {MyApp.Secrets, :stripe_secret, []}
-# OR
-config :stripity_stripe, api_key: fn -> System.get_env("STRIPE_SECRET") end
-```
-
-Moreover, if you are using Jason instead of Poison, you can configure the library to use Jason like so:
-
-```ex
-config :stripity_stripe, json_library: Jason
-```
->>>>>>> 24c2f939
 
 ## Note: Object Expansion
 
